// BSD 2-Clause License
//
// Copyright (c) 2020 Alasdair Armstrong
//
// All rights reserved.
//
// Redistribution and use in source and binary forms, with or without
// modification, are permitted provided that the following conditions are
// met:
//
// 1. Redistributions of source code must retain the above copyright
// notice, this list of conditions and the following disclaimer.
//
// 2. Redistributions in binary form must reproduce the above copyright
// notice, this list of conditions and the following disclaimer in the
// documentation and/or other materials provided with the distribution.
//
// THIS SOFTWARE IS PROVIDED BY THE COPYRIGHT HOLDERS AND CONTRIBUTORS
// "AS IS" AND ANY EXPRESS OR IMPLIED WARRANTIES, INCLUDING, BUT NOT
// LIMITED TO, THE IMPLIED WARRANTIES OF MERCHANTABILITY AND FITNESS FOR
// A PARTICULAR PURPOSE ARE DISCLAIMED. IN NO EVENT SHALL THE COPYRIGHT
// HOLDER OR CONTRIBUTORS BE LIABLE FOR ANY DIRECT, INDIRECT, INCIDENTAL,
// SPECIAL, EXEMPLARY, OR CONSEQUENTIAL DAMAGES (INCLUDING, BUT NOT
// LIMITED TO, PROCUREMENT OF SUBSTITUTE GOODS OR SERVICES; LOSS OF USE,
// DATA, OR PROFITS; OR BUSINESS INTERRUPTION) HOWEVER CAUSED AND ON ANY
// THEORY OF LIABILITY, WHETHER IN CONTRACT, STRICT LIABILITY, OR TORT
// (INCLUDING NEGLIGENCE OR OTHERWISE) ARISING IN ANY WAY OUT OF THE USE
// OF THIS SOFTWARE, EVEN IF ADVISED OF THE POSSIBILITY OF SUCH DAMAGE.

use crossbeam::queue::{ArrayQueue, SegQueue};
use crossbeam::thread;
use std::collections::{HashMap, HashSet};
use std::error::Error;
use std::fmt;
use std::fs::File;
use std::io::Write;
use std::path::Path;
use std::process::Command;
use std::sync::Arc;
use std::time::Instant;

use isla_lib::bitvector::BV;
use isla_lib::config::ISAConfig;
use isla_lib::error::{ExecError, IslaError};
use isla_lib::executor;
use isla_lib::executor::{LocalFrame, TaskState, TraceError};
use isla_lib::ir::*;
use isla_lib::memory::Memory;
use isla_lib::register::RegisterBindings;
use isla_lib::simplify;
use isla_lib::simplify::{write_events_with_opts, WriteOpts};
use isla_lib::smt::smtlib;
use isla_lib::smt::{checkpoint, Checkpoint, Config, Context, EvPath, Event, Solver};
use isla_lib::source_loc::SourceLoc;
use isla_lib::{if_logging, log};

use isla_mml::memory_model;
use isla_mml::smt::{SexpArena, SexpId, write_sexps};
use isla_mml::accessor::generate_accessor_function;

use crate::axiomatic::model::Model;
use crate::axiomatic::{Candidates, ExecutionInfo, ThreadId};
use crate::footprint_analysis::{footprint_analysis, Footprint, FootprintError};
use crate::graph::GraphOpts;
use crate::litmus::exp::{partial_eval, reset_eval, Exp, Partial};
use crate::litmus::{Litmus, Thread};
use crate::page_table::setup::{armv8_litmus_page_tables, PageTableSetup, SetupError};
use crate::smt_events::smt_of_candidate;

#[derive(Debug)]
pub enum LitmusRunError<E> {
    NoMain,
    Trace(TraceError),
    Footprint(FootprintError),
    PageTableSetup(SetupError),
    Callback(Vec<E>),
}

impl<E: IslaError> IslaError for LitmusRunError<E> {
    fn source_loc(&self) -> SourceLoc {
        match self {
            LitmusRunError::Trace(err) => err.source_loc(),
            _ => SourceLoc::unknown(),
        }
    }
}

impl<E: fmt::Display> fmt::Display for LitmusRunError<E> {
    fn fmt(&self, f: &mut fmt::Formatter) -> fmt::Result {
        use LitmusRunError::*;
        match self {
            NoMain => write!(
                f,
                "There is no `main` function in the specified architecture.\
                 This function is used as the entry point for each thread in a litmus test."
            ),
            Trace(err) => write!(f, "Error during symbolic execution: {}", err),
            Footprint(err) => write!(f, "{}", err),
            PageTableSetup(err) => write!(f, "Error during page table setup: {}", err),
            Callback(errs) => {
                for e in errs {
                    writeln!(f, "{}", e)?
                }
                Ok(())
            }
        }
    }
}

impl<E: Error> Error for LitmusRunError<E> {
    fn source(&self) -> Option<&(dyn Error + 'static)> {
        None
    }
}

pub struct LitmusRunOpts {
    pub num_threads: usize,
    pub timeout: Option<u64>,
    pub ignore_ifetch: bool,
    pub exhaustive: bool,
    pub armv8_page_tables: bool,
    pub merge_translations: Option<bool>,
    pub remove_uninteresting_translates: Option<bool>,
}

pub struct LitmusRunInfo {
    pub candidates: usize,
}

#[allow(clippy::too_many_arguments)]
pub fn litmus_per_candidate<B, P, F, E>(
    opts: &LitmusRunOpts,
    litmus: &Litmus<B>,
    regs: RegisterBindings<B>,
    mut lets: Bindings<B>,
    shared_state: &SharedState<B>,
    isa_config: &ISAConfig<B>,
    fregs: RegisterBindings<B>,
    flets: Bindings<B>,
    fshared_state: &SharedState<B>,
    footprint_config: &ISAConfig<B>,
    cache: P,
    callback: &F,
) -> Result<LitmusRunInfo, LitmusRunError<E>>
where
    B: BV,
    P: AsRef<Path>,
    F: Sync
        + Send
        + Fn(
            ThreadId,
            &[&[Event<B>]],
            &HashMap<B, Footprint>,
            &HashMap<String, u64>,
            &HashMap<u64, u64>,
            &HashMap<String, (u64, &'static str)>,
            &Memory<B>,
            &Exp<u64>,
        ) -> Result<(), E>,
    E: Send + std::fmt::Debug,
{
    let mut memory = Memory::new();

    for region in &litmus.self_modify_regions {
        memory.add_region(region.clone())
    }

    memory.add_concrete_region(isa_config.thread_base..isa_config.thread_top, HashMap::new());

    let PageTableSetup { memory_checkpoint, all_addrs, physical_addrs, initial_physical_addrs, tables } =
        if opts.armv8_page_tables {
            armv8_litmus_page_tables(&mut memory, litmus, isa_config).map_err(LitmusRunError::PageTableSetup)?
        } else {
            PageTableSetup {
                memory_checkpoint: Checkpoint::new(),
                all_addrs: litmus.symbolic_addrs.clone(),
                physical_addrs: litmus.symbolic_addrs.clone(),
                initial_physical_addrs: litmus.locations.clone(),
                tables: HashMap::new(),
            }
        };

    for thread in litmus.threads.iter() {
        match thread {
            Thread::Assembled(thread) => {
                log!(log::VERBOSE, &format!("Thread {} @ 0x{:x}", thread.name, thread.address));
                for (i, byte) in thread.code.iter().enumerate() {
                    memory.write_byte(thread.address + i as u64, *byte)
                }
            }
            Thread::IR(thread) => {
                log!(log::VERBOSE, &format!("Thread {} @ IR {}", thread.name, shared_state.symtab.to_str(thread.call)))
            }
        }
    }
    for section in litmus.sections.iter() {
        log!(log::VERBOSE, &format!("Section {} @ 0x{:x}", section.name, section.address));
        memory.add_concrete_region((section.address)..(section.address + section.bytes.len() as u64), HashMap::new());

        for (i, byte) in section.bytes.iter().enumerate() {
            memory.write_byte(section.address + i as u64, *byte)
        }
    }
    memory.log();

    let (initial_checkpoint, final_assertion) = {
        let mut cfg = Config::new();
        cfg.set_param_value("model", "true");
        let ctx = Context::new(cfg);
        let mut solver = Solver::<B>::from_checkpoint(&ctx, memory_checkpoint);

        let final_assertion = match partial_eval(
            &litmus.final_assertion,
            &memory,
            &all_addrs,
            &physical_addrs,
            &litmus.objdump,
            &mut solver,
        )
        .and_then(Partial::into_exp)
        {
            Ok(exp) => exp,
            Err(err) => return Err(LitmusRunError::Trace(TraceError::exec(err))),
        };

        (checkpoint(&mut solver), final_assertion)
    };

    let function_id = match shared_state.symtab.get("zmain") {
        Some(id) => id,
        None => return Err(LitmusRunError::NoMain),
    };

    let (args, ret_ty, instrs) = shared_state.functions.get(&function_id).unwrap();
    let task_states: Vec<_> = litmus
        .threads
        .iter()
        .map(|thread| {
            let reset = thread
                .reset()
                .iter()
                .map(|(loc, exp)| (loc.clone(), reset_eval(exp, &all_addrs, &litmus.objdump)))
                .collect();
            TaskState::with_reset_registers(reset)
        })
        .collect();
    let tasks: Vec<_> = litmus
        .threads
        .iter()
        .enumerate()
        .map(|(i, thread)| {
            let mut regs = regs.clone();
            for (reg, value) in thread.inits() {
                regs.insert(
                    *reg,
                    isa_config.relaxed_registers.contains(reg),
                    UVal::Init(Val::Bits(B::from_u64(*value))),
                );
            }
<<<<<<< HEAD
            match thread {
                Thread::Assembled(thread) => {
                    lets.insert(ELF_ENTRY, UVal::Init(Val::I128(thread.address as i128)));
                    LocalFrame::new(function_id, args, Some(&[Val::Unit]), instrs)
                        .add_lets(&lets)
                        .add_regs(&regs)
                        .set_memory(memory.clone())
                        .task_with_checkpoint(i, &task_states[i], initial_checkpoint.clone())
                }
                Thread::IR(thread) => {
                    LocalFrame::new(thread.call, args, Some(&[Val::Unit]), instrs)
                        .add_lets(&lets)
                        .add_regs(&regs)
                        .set_memory(memory.clone())
                        .task_with_checkpoint(i, &task_states[i], initial_checkpoint.clone())
                }
            }
=======
            LocalFrame::new(function_id, args, ret_ty, Some(&[Val::Unit]), instrs)
                .add_lets(&lets)
                .add_regs(&regs)
                .set_memory(memory.clone())
                .task_with_checkpoint(i, &task_states[i], initial_checkpoint.clone())
>>>>>>> ee5308d2
        })
        .collect();

    let mut thread_buckets: Vec<Vec<EvPath<B>>> = vec![Vec::new(); tasks.len()];
    let queue = Arc::new(SegQueue::new());

    let now = Instant::now();
    executor::start_multi(
        opts.num_threads,
        opts.timeout,
        tasks,
        shared_state,
        queue.clone(),
        &executor::trace_collector,
    );
    log!(log::VERBOSE, &format!("Symbolic execution took: {}ms", now.elapsed().as_millis()));

    loop {
        match queue.pop() {
            Some(Ok((task_id, mut events))) => {
                let mut events: EvPath<B> = events
                    .drain(..)
                    .rev()
                    .filter(|ev| {
                        (ev.is_memory_read_or_write() && !(opts.ignore_ifetch && ev.is_ifetch()))
                            || ev.is_smt()
                            || ev.is_function()
                            || ev.is_instr()
                            || ev.is_cycle()
                            || ev.is_write_reg()
                            || ev.is_read_reg()
                    })
                    .collect();
                simplify::remove_unused(&mut events);
                for event in events.iter_mut() {
                    simplify::renumber_event(event, task_id as u32, thread_buckets.len() as u32)
                }
                thread_buckets[task_id].push(events)
            }
            // Error during execution
            Some(Err(err)) => return Err(LitmusRunError::Trace(err)),
            // Empty queue
            None => break,
        }
    }

    let footprints = footprint_analysis(
        opts.num_threads,
        &thread_buckets,
        &flets,
        &fregs,
        fshared_state,
        footprint_config,
        Some(cache.as_ref()),
    )
    .map_err(LitmusRunError::Footprint)?;

    let candidates = Candidates::new(&thread_buckets);
    let num_candidates = candidates.total();
    log!(log::VERBOSE, &format!("There are {} candidate executions", num_candidates));
    let mut event_counts: Vec<String> = Vec::new();

    let cqueue = ArrayQueue::new(num_candidates);
    for (i, candidate) in candidates.enumerate() {
        event_counts.push(format!("{}", candidate.iter().map(|thread_events| thread_events.len()).sum::<usize>()));
        cqueue.push((i, candidate)).unwrap();
    }

    log!(log::VERBOSE, &format!("with {} events", event_counts.join(", ")));

    let err_queue = ArrayQueue::new(num_candidates);

    thread::scope(|scope| {
        for _ in 0..opts.num_threads {
            scope.spawn(|_| {
                while let Some((i, candidate)) = cqueue.pop() {
                    if let Err(err) = callback(
                        i,
                        &candidate,
                        &footprints,
                        &all_addrs,
                        &initial_physical_addrs,
                        &tables,
                        &memory,
                        &final_assertion,
                    ) {
                        err_queue.push(err).unwrap()
                    }
                }
            });
        }
    })
    .unwrap();

    let mut callback_errors = Vec::new();
    while let Some(err) = err_queue.pop() {
        callback_errors.push(err)
    }

    if callback_errors.is_empty() {
        Ok(LitmusRunInfo { candidates: num_candidates })
    } else {
        Err(LitmusRunError::Callback(callback_errors))
    }
}

#[derive(Debug)]
pub enum CallbackError<E> {
    Internal(String),
    User(E),
}

impl<E: IslaError> IslaError for CallbackError<E> {
    fn source_loc(&self) -> SourceLoc {
        match self {
            CallbackError::Internal(_) => SourceLoc::unknown(),
            CallbackError::User(err) => err.source_loc(),
        }
    }
}

fn internal_err<I: Error, E>(internal: I) -> CallbackError<E> {
    CallbackError::Internal(format!("{}", internal))
}

fn internal_err_boxed<E>(internal: Box<dyn Error>) -> CallbackError<E> {
    CallbackError::Internal(format!("{}", internal))
}

impl<E: fmt::Display> fmt::Display for CallbackError<E> {
    fn fmt(&self, f: &mut fmt::Formatter) -> fmt::Result {
        use CallbackError::*;
        match self {
            Internal(msg) => write!(f, "{}", msg),
            User(err) => write!(f, "{}", err),
        }
    }
}

impl<E: Error> Error for CallbackError<E> {
    fn source(&self) -> Option<&(dyn Error + 'static)> {
        None
    }
}

/// This function runs a callback on the output of the SMT solver for
/// each candidate execution combined with a cat model.
#[allow(clippy::too_many_arguments)]
pub fn smt_output_per_candidate<B, P, F, E>(
    uid: &str,
    opts: &LitmusRunOpts,
    litmus: &Litmus<B>,
    graph_opts: &GraphOpts,
    regs: RegisterBindings<B>,
    lets: Bindings<B>,
    shared_state: &SharedState<B>,
    isa_config: &ISAConfig<B>,
    fregs: RegisterBindings<B>,
    flets: Bindings<B>,
    fshared_state: &SharedState<B>,
    footprint_config: &ISAConfig<B>,
    sexps: &SexpArena,
    memory_model: &[SexpId],
    memory_model_symtab: &memory_model::Symtab,
    memory_model_accessors: &HashMap<memory_model::Name, &[memory_model::Accessor]>,
    extra_smt: &[(String, String)],
    check_sat_using: Option<&str>,
    get_model: bool,
    cache: P,
    callback: &F,
) -> Result<LitmusRunInfo, LitmusRunError<CallbackError<E>>>
where
    B: BV,
    P: AsRef<Path> + Sync,
    F: Sync
        + Send
        + Fn(
            ExecutionInfo<B>,
            &Memory<B>,
            &HashMap<String, u64>,
            &HashMap<String, (u64, &'static str)>,
            &HashMap<B, Footprint>,
            &str,
        ) -> Result<(), E>,
    E: Send + std::fmt::Debug + IslaError,
{
    litmus_per_candidate(
        opts,
        litmus,
        regs,
        lets,
        shared_state,
        isa_config,
        fregs,
        flets,
        fshared_state,
        footprint_config,
        &cache,
        &|tid,
          candidate,
          footprints,
          all_addrs,
          initial_physical_addrs,
          translation_tables,
          memory,
          final_assertion| {
            let mut negate_rf_assertion = "true".to_string();
            let mut first_run = true;
            loop {
                let now = Instant::now();

                let mut memory_model_symtab = memory_model_symtab.clone();

                let mut exec =
                    ExecutionInfo::from(candidate, shared_state, isa_config, graph_opts, &mut memory_model_symtab).map_err(internal_err)?;
                if let Some(keep_entire_translation) = opts.remove_uninteresting_translates {
                    exec.remove_uninteresting_translates(memory, keep_entire_translation)
                }
                if let Some(split_stages) = opts.merge_translations {
                    exec.merge_translations(split_stages, &mut memory_model_symtab)
                }

                let mut path = cache.as_ref().to_owned();
                path.push(format!("isla_candidate_{}_{}_{}.smt2", uid, std::process::id(), tid));

                // Create the SMT file with all the thread traces and the cat model.
                {
                    let mut fd = File::create(&path).unwrap();
                    writeln!(&mut fd, "(set-option :produce-models true)").map_err(internal_err)?;

                    let mut enums = HashSet::new();
                    for thread in candidate {
                        for event in *thread {
                            if let Event::Smt(smtlib::Def::DefineEnum(_, size), _) = event {
                                enums.insert(*size);
                            }
                        }
                    }

                    for size in enums {
                        write!(&mut fd, "(declare-datatypes ((Enum{} 0)) ((", size).map_err(internal_err)?;
                        for i in 0..size {
                            write!(&mut fd, "(e{}_{})", size, i).map_err(internal_err)?
                        }
                        writeln!(&mut fd, ")))").map_err(internal_err)?
                    }

                    for thread in candidate {
                        write_events_with_opts(&mut fd, thread, &shared_state.symtab, &WriteOpts::smtlib())
                            .map_err(internal_err)?;
                    }

                    // FIXME
                    // We want to make sure we can extract the values read and written by the model if they are
                    // symbolic. Therefore we declare new variables that are guaranteed to appear in the generated model.
                    for (name, events) in exec.smt_events.iter().map(|ev| (&ev.name, &ev.base)) {
                        match events.last() {
                            Some(Event::ReadMem { value, address, bytes, .. })
                            | Some(Event::WriteMem { data: value, address, bytes, .. }) => {
                                if let Val::Symbolic(v) = value {
                                    writeln!(&mut fd, "(declare-const |{}:value| (_ BitVec {}))", name, bytes * 8)
                                        .map_err(internal_err)?;
                                    writeln!(&mut fd, "(assert (= |{}:value| v{}))", name, v).map_err(internal_err)?;
                                }
                                if let Val::Symbolic(v) = address {
                                    // TODO handle non 64-bit physical addresses
                                    writeln!(&mut fd, "(declare-const |{}:address| (_ BitVec 64))", name)
                                        .map_err(internal_err)?;
                                    writeln!(&mut fd, "(assert (= |{}:address| v{}))", name, v)
                                        .map_err(internal_err)?;
                                }
                            }
                            _ => (),
                        }
                    }

                    smt_of_candidate(
                        &mut fd,
                        &exec,
                        litmus,
                        opts.ignore_ifetch,
                        opts.armv8_page_tables,
                        footprints,
                        memory,
                        initial_physical_addrs,
                        final_assertion,
                        shared_state,
                        isa_config,
                    )
                    .map_err(internal_err_boxed)?;

                    log!(log::LITMUS, "generating final smt");
                    writeln!(&mut fd, "(assert (and {}))", negate_rf_assertion).map_err(internal_err)?;

                    let mut sexps = sexps.clone();
                    
                    writeln!(&mut fd, "; Accessors").map_err(internal_err)?;
                    let mut accessor_sexps = Vec::new();
                    for (accessor_fn, accessors) in memory_model_accessors {
                        log!(log::LITMUS, &format!("accessor function {}", &memory_model_symtab[*accessor_fn]));
                        let f = generate_accessor_function(*accessor_fn, accessors, &exec.smt_events, shared_state, &memory_model_symtab, &mut sexps);
                        accessor_sexps.push(f);
                    }
                    write_sexps(&mut fd, &accessor_sexps, &exec.enums, &sexps, &memory_model_symtab).map_err(internal_err)?;
                    
                    writeln!(&mut fd, "; Memory Model").map_err(internal_err)?;
                    write_sexps(&mut fd, memory_model, &exec.enums, &sexps, &memory_model_symtab).map_err(internal_err)?;
                    
                    for (file, smt) in extra_smt {
                        writeln!(&mut fd, "; Extra SMT {}", file.as_str()).map_err(internal_err)?;
                        writeln!(&mut fd, "{}", smt.as_str()).map_err(internal_err)?
                    }

                    if let Some(tactic) = check_sat_using {
                        writeln!(&mut fd, "(check-sat-using {})", tactic).map_err(internal_err)?
                    } else {
                        writeln!(&mut fd, "(check-sat)").map_err(internal_err)?
                    }

                    if get_model {
                        writeln!(&mut fd, "(get-model)").map_err(internal_err)?
                    }
                    log!(log::LITMUS, &format!("finished generating {}", path.display()));
                }

                let mut z3_command = Command::new("z3");
                if let Some(secs) = opts.timeout {
                    z3_command.arg(format!("-T:{}", secs));
                }
                z3_command.arg(&path);

                let z3 = z3_command.output().map_err(internal_err)?;
                let z3_output = std::str::from_utf8(&z3.stdout).map_err(internal_err)?;

                log!(log::VERBOSE, &format!("solver took: {}ms", now.elapsed().as_millis()));

                if_logging!(log::LITMUS, {
                    let mut path = cache.as_ref().to_owned();
                    path.push(format!("isla_candidate_{}_{}_{}_model.smt2", uid, std::process::id(), tid));
                    let mut fd = File::create(&path).unwrap();
                    writeln!(&mut fd, "{}", z3_output).map_err(internal_err)?;
                    log!(log::LITMUS, &format!("output model written to {}", path.display()));
                });

                //if std::fs::remove_file(&path).is_err() {}

                if !opts.exhaustive {
                    break callback(exec, memory, all_addrs, translation_tables, footprints, z3_output)
                        .map_err(CallbackError::User);
                } else if let Some(model_buf) = z3_output.strip_prefix("sat") {
                    let mut event_names: Vec<&str> = exec.smt_events.iter().map(|ev| ev.name.as_ref()).collect();
                    event_names.push("IW");

                    let mut model = Model::<B>::parse(&event_names, model_buf).ok_or_else(|| {
                        CallbackError::Internal("Could not parse SMT output in exhaustive mode".to_string())
                    })?;

                    let rf = model.interpret_rel("rf", &event_names).map_err(|_| {
                        CallbackError::Internal("Could not interpret rf relation in exhaustive mode".to_string())
                    })?;

                    negate_rf_assertion += &format!(
                        " (or {})",
                        rf.iter().fold("false".to_string(), |res, (ev1, ev2)| {
                            res + &format!(" (not (rf {} {}))", ev1, ev2)
                        })
                    );

                    match callback(exec, memory, all_addrs, translation_tables, footprints, z3_output) {
                        Err(e) => break Err(CallbackError::User(e)),
                        Ok(()) => (),
                    }

                    first_run = false;
                } else if z3_output.starts_with("unsat") && !first_run {
                    break Ok(());
                } else {
                    break callback(exec, memory, all_addrs, translation_tables, footprints, z3_output)
                        .map_err(CallbackError::User);
                }
            }
        },
    )
}<|MERGE_RESOLUTION|>--- conflicted
+++ resolved
@@ -257,31 +257,23 @@
                     UVal::Init(Val::Bits(B::from_u64(*value))),
                 );
             }
-<<<<<<< HEAD
             match thread {
                 Thread::Assembled(thread) => {
                     lets.insert(ELF_ENTRY, UVal::Init(Val::I128(thread.address as i128)));
-                    LocalFrame::new(function_id, args, Some(&[Val::Unit]), instrs)
+                    LocalFrame::new(function_id, args, ret_ty, Some(&[Val::Unit]), instrs)
                         .add_lets(&lets)
                         .add_regs(&regs)
                         .set_memory(memory.clone())
                         .task_with_checkpoint(i, &task_states[i], initial_checkpoint.clone())
                 }
                 Thread::IR(thread) => {
-                    LocalFrame::new(thread.call, args, Some(&[Val::Unit]), instrs)
+                    LocalFrame::new(thread.call, args, ret_ty, Some(&[Val::Unit]), instrs)
                         .add_lets(&lets)
                         .add_regs(&regs)
                         .set_memory(memory.clone())
                         .task_with_checkpoint(i, &task_states[i], initial_checkpoint.clone())
                 }
             }
-=======
-            LocalFrame::new(function_id, args, ret_ty, Some(&[Val::Unit]), instrs)
-                .add_lets(&lets)
-                .add_regs(&regs)
-                .set_memory(memory.clone())
-                .task_with_checkpoint(i, &task_states[i], initial_checkpoint.clone())
->>>>>>> ee5308d2
         })
         .collect();
 
